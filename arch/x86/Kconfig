--- conflicted
+++ resolved
@@ -591,10 +591,6 @@
 
 	  If in doubt, say "Y".
 
-<<<<<<< HEAD
-menuconfig HYPERVISOR_GUEST
-	bool "Linux guest support"
-=======
 config KVMTOOL_TEST_ENABLE
 	bool "Enable options to create a bootable tools/kvm/ kernel"
 	select NET
@@ -627,9 +623,8 @@
 	select NET_9P
 	select NET_9P_VIRTIO
 
-menuconfig PARAVIRT_GUEST
-	bool "Paravirtualized guest support"
->>>>>>> 4646dd4f
+menuconfig HYPERVISOR_GUEST
+	bool "Linux guest support"
 	---help---
 	  Say Y here to enable options for running Linux under various hyper-
 	  visors. This option enables basic hypervisor detection and platform
