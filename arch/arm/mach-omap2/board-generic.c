/*
 * Copyright (C) 2005 Nokia Corporation
 * Author: Paul Mundt <paul.mundt@nokia.com>
 *
 * Copyright (C) 2011 Texas Instruments Incorporated - http://www.ti.com/
 *
 * Modified from the original mach-omap/omap2/board-generic.c did by Paul
 * to support the OMAP2+ device tree boards with an unique board file.
 *
 * This program is free software; you can redistribute it and/or modify
 * it under the terms of the GNU General Public License version 2 as
 * published by the Free Software Foundation.
 */
#include <linux/io.h>
#include <linux/of_irq.h>
#include <linux/of_platform.h>
#include <linux/irqdomain.h>

#include <asm/mach/arch.h>

#include "common.h"
#include "common-board-devices.h"
#include "dss-common.h"

#if !(defined(CONFIG_ARCH_OMAP2) || defined(CONFIG_ARCH_OMAP3))
#define intc_of_init	NULL
#endif
#ifndef CONFIG_ARCH_OMAP4
#define gic_of_init		NULL
#endif

static struct of_device_id omap_dt_match_table[] __initdata = {
	{ .compatible = "simple-bus", },
	{ .compatible = "ti,omap-infra", },
	{ }
};

static void __init omap_generic_init(void)
{
	omap_sdrc_init(NULL, NULL);

	of_platform_populate(NULL, omap_dt_match_table, NULL, NULL);

	/*
	 * HACK: call display setup code for selected boards to enable omapdss.
	 * This will be removed when omapdss supports DT.
	 */
	if (of_machine_is_compatible("ti,omap4-panda"))
		omap4_panda_display_init_of();
	else if (of_machine_is_compatible("ti,omap4-sdp"))
		omap_4430sdp_display_init_of();
}

#ifdef CONFIG_SOC_OMAP2420
static const char *omap242x_boards_compat[] __initdata = {
	"ti,omap2420",
	NULL,
};

DT_MACHINE_START(OMAP242X_DT, "Generic OMAP2420 (Flattened Device Tree)")
	.reserve	= omap_reserve,
	.map_io		= omap242x_map_io,
	.init_early	= omap2420_init_early,
	.init_irq	= omap_intc_of_init,
	.handle_irq	= omap2_intc_handle_irq,
	.init_machine	= omap_generic_init,
	.init_time	= omap2_sync32k_timer_init,
	.dt_compat	= omap242x_boards_compat,
	.restart	= omap2xxx_restart,
MACHINE_END
#endif

#ifdef CONFIG_SOC_OMAP2430
static const char *omap243x_boards_compat[] __initdata = {
	"ti,omap2430",
	NULL,
};

DT_MACHINE_START(OMAP243X_DT, "Generic OMAP2430 (Flattened Device Tree)")
	.reserve	= omap_reserve,
	.map_io		= omap243x_map_io,
	.init_early	= omap2430_init_early,
	.init_irq	= omap_intc_of_init,
	.handle_irq	= omap2_intc_handle_irq,
	.init_machine	= omap_generic_init,
	.init_time	= omap2_sync32k_timer_init,
	.dt_compat	= omap243x_boards_compat,
	.restart	= omap2xxx_restart,
MACHINE_END
#endif

#ifdef CONFIG_ARCH_OMAP3
static const char *omap3_boards_compat[] __initdata = {
	"ti,omap3",
	NULL,
};

DT_MACHINE_START(OMAP3_DT, "Generic OMAP3 (Flattened Device Tree)")
	.reserve	= omap_reserve,
	.map_io		= omap3_map_io,
	.init_early	= omap3430_init_early,
	.init_irq	= omap_intc_of_init,
	.handle_irq	= omap3_intc_handle_irq,
	.init_machine	= omap_generic_init,
<<<<<<< HEAD
	.init_late	= omap3_init_late,
=======
>>>>>>> 4615943c
	.init_time	= omap3_sync32k_timer_init,
	.dt_compat	= omap3_boards_compat,
	.restart	= omap3xxx_restart,
MACHINE_END

static const char *omap3_gp_boards_compat[] __initdata = {
	"ti,omap3-beagle",
	NULL,
};

DT_MACHINE_START(OMAP3_GP_DT, "Generic OMAP3-GP (Flattened Device Tree)")
	.reserve	= omap_reserve,
	.map_io		= omap3_map_io,
	.init_early	= omap3430_init_early,
	.init_irq	= omap_intc_of_init,
	.handle_irq	= omap3_intc_handle_irq,
	.init_machine	= omap_generic_init,
<<<<<<< HEAD
	.init_late	= omap3_init_late,
=======
>>>>>>> 4615943c
	.init_time	= omap3_secure_sync32k_timer_init,
	.dt_compat	= omap3_gp_boards_compat,
	.restart	= omap3xxx_restart,
MACHINE_END
#endif

#ifdef CONFIG_SOC_AM33XX
static const char *am33xx_boards_compat[] __initdata = {
	"ti,am33xx",
	NULL,
};

DT_MACHINE_START(AM33XX_DT, "Generic AM33XX (Flattened Device Tree)")
	.reserve	= omap_reserve,
	.map_io		= am33xx_map_io,
	.init_early	= am33xx_init_early,
	.init_irq	= omap_intc_of_init,
	.handle_irq	= omap3_intc_handle_irq,
	.init_machine	= omap_generic_init,
<<<<<<< HEAD
	.init_time	= omap3_am33xx_gptimer_timer_init,
=======
	.init_time	= omap3_gptimer_timer_init,
>>>>>>> 4615943c
	.dt_compat	= am33xx_boards_compat,
	.restart	= am33xx_restart,
MACHINE_END
#endif

#ifdef CONFIG_ARCH_OMAP4
static const char *omap4_boards_compat[] __initdata = {
	"ti,omap4",
	NULL,
};

DT_MACHINE_START(OMAP4_DT, "Generic OMAP4 (Flattened Device Tree)")
	.reserve	= omap_reserve,
	.smp		= smp_ops(omap4_smp_ops),
	.map_io		= omap4_map_io,
	.init_early	= omap4430_init_early,
	.init_irq	= omap_gic_of_init,
	.init_machine	= omap_generic_init,
	.init_late	= omap4430_init_late,
	.init_time	= omap4_local_timer_init,
	.dt_compat	= omap4_boards_compat,
	.restart	= omap44xx_restart,
MACHINE_END
#endif

#ifdef CONFIG_SOC_OMAP5
static const char *omap5_boards_compat[] __initdata = {
	"ti,omap5",
	NULL,
};

DT_MACHINE_START(OMAP5_DT, "Generic OMAP5 (Flattened Device Tree)")
	.reserve	= omap_reserve,
	.smp		= smp_ops(omap4_smp_ops),
	.map_io		= omap5_map_io,
	.init_early	= omap5_init_early,
	.init_irq	= omap_gic_of_init,
	.init_machine	= omap_generic_init,
	.init_time	= omap5_realtime_timer_init,
	.dt_compat	= omap5_boards_compat,
	.restart	= omap44xx_restart,
MACHINE_END
#endif<|MERGE_RESOLUTION|>--- conflicted
+++ resolved
@@ -102,10 +102,7 @@
 	.init_irq	= omap_intc_of_init,
 	.handle_irq	= omap3_intc_handle_irq,
 	.init_machine	= omap_generic_init,
-<<<<<<< HEAD
 	.init_late	= omap3_init_late,
-=======
->>>>>>> 4615943c
 	.init_time	= omap3_sync32k_timer_init,
 	.dt_compat	= omap3_boards_compat,
 	.restart	= omap3xxx_restart,
@@ -123,10 +120,7 @@
 	.init_irq	= omap_intc_of_init,
 	.handle_irq	= omap3_intc_handle_irq,
 	.init_machine	= omap_generic_init,
-<<<<<<< HEAD
 	.init_late	= omap3_init_late,
-=======
->>>>>>> 4615943c
 	.init_time	= omap3_secure_sync32k_timer_init,
 	.dt_compat	= omap3_gp_boards_compat,
 	.restart	= omap3xxx_restart,
@@ -146,11 +140,7 @@
 	.init_irq	= omap_intc_of_init,
 	.handle_irq	= omap3_intc_handle_irq,
 	.init_machine	= omap_generic_init,
-<<<<<<< HEAD
-	.init_time	= omap3_am33xx_gptimer_timer_init,
-=======
 	.init_time	= omap3_gptimer_timer_init,
->>>>>>> 4615943c
 	.dt_compat	= am33xx_boards_compat,
 	.restart	= am33xx_restart,
 MACHINE_END
